--- conflicted
+++ resolved
@@ -10,6 +10,9 @@
             "componentRef": {
               "name": "comp-launch-vertex-ai-lstm-training-job"
             },
+            "dependentTasks": [
+              "optimize-trading-logic"
+            ],
             "inputs": {
               "parameters": {
                 "features_gcs_path": {
@@ -24,7 +27,10 @@
                   "componentInputParameter": "pipelinechannel--loop-item-param-1"
                 },
                 "params_path": {
-                  "componentInputParameter": "pipelinechannel--optimize-trading-logic-best_params_dir"
+                  "taskOutputParameter": {
+                    "outputParameterKey": "best_params_dir",
+                    "producerTask": "optimize-trading-logic"
+                  }
                 },
                 "project_id": {
                   "runtimeValue": {
@@ -61,11 +67,7 @@
                 },
                 "vertex_training_image_uri": {
                   "runtimeValue": {
-<<<<<<< HEAD
-                    "constant": "europe-west1-docker.pkg.dev/trading-ai-460823/data-ingestion-repo/data-ingestion-agent:20250617-194429"
-=======
-                    "constant": "europe-west1-docker.pkg.dev/trading-ai-460823/data-ingestion-repo/data-ingestion-agent:20250617-020110"
->>>>>>> cd4e7c8c
+                    "constant": "europe-west1-docker.pkg.dev/trading-ai-460823/data-ingestion-repo/data-ingestion-agent:20250617-205948"
                   }
                 }
               }
@@ -123,6 +125,38 @@
               "name": "model-promotion-gate"
             }
           },
+          "optimize-trading-logic": {
+            "cachingOptions": {
+              "enableCache": true
+            },
+            "componentRef": {
+              "name": "comp-optimize-trading-logic"
+            },
+            "inputs": {
+              "parameters": {
+                "architecture_params_file": {
+                  "runtimeValue": {
+                    "constant": "{{$.inputs.parameters['pipelinechannel--optimize-model-architecture-best_architecture_dir']}}/{{$.inputs.parameters['pipelinechannel--loop-item-param-1']}}/best_architecture.json"
+                  }
+                },
+                "features_path": {
+                  "componentInputParameter": "pipelinechannel--prepare-training-and-holdout-data-prepared_data_path"
+                },
+                "n_trials": {
+                  "componentInputParameter": "pipelinechannel--n_trials_logic"
+                },
+                "pipelinechannel--loop-item-param-1": {
+                  "componentInputParameter": "pipelinechannel--loop-item-param-1"
+                },
+                "pipelinechannel--optimize-model-architecture-best_architecture_dir": {
+                  "componentInputParameter": "pipelinechannel--optimize-model-architecture-best_architecture_dir"
+                }
+              }
+            },
+            "taskInfo": {
+              "name": "optimize-trading-logic"
+            }
+          },
           "perform-final-backtest": {
             "cachingOptions": {
               "enableCache": true
@@ -208,7 +242,10 @@
           "pipelinechannel--loop-item-param-1": {
             "parameterType": "STRING"
           },
-          "pipelinechannel--optimize-trading-logic-best_params_dir": {
+          "pipelinechannel--n_trials_logic": {
+            "parameterType": "NUMBER_INTEGER"
+          },
+          "pipelinechannel--optimize-model-architecture-best_architecture_dir": {
             "parameterType": "STRING"
           },
           "pipelinechannel--prepare-training-and-holdout-data-holdout_data_path": {
@@ -369,7 +406,7 @@
       "executorLabel": "exec-optimize-trading-logic",
       "inputDefinitions": {
         "parameters": {
-          "architecture_params_dir": {
+          "architecture_params_file": {
             "parameterType": "STRING"
           },
           "features_path": {
@@ -524,11 +561,7 @@
             "-m",
             "src.components.data_ingestion.task"
           ],
-<<<<<<< HEAD
-          "image": "europe-west1-docker.pkg.dev/trading-ai-460823/data-ingestion-repo/data-ingestion-agent:20250617-194429"
-=======
-          "image": "europe-west1-docker.pkg.dev/trading-ai-460823/data-ingestion-repo/data-ingestion-agent:20250617-020110"
->>>>>>> cd4e7c8c
+          "image": "europe-west1-docker.pkg.dev/trading-ai-460823/data-ingestion-repo/data-ingestion-agent:20250617-205948"
         }
       },
       "exec-launch-vertex-ai-lstm-training-job": {
@@ -566,11 +599,7 @@
             "-m",
             "src.components.train_lstm_launcher.task"
           ],
-<<<<<<< HEAD
-          "image": "europe-west1-docker.pkg.dev/trading-ai-460823/data-ingestion-repo/data-ingestion-agent:20250617-194429"
-=======
-          "image": "europe-west1-docker.pkg.dev/trading-ai-460823/data-ingestion-repo/data-ingestion-agent:20250617-020110"
->>>>>>> cd4e7c8c
+          "image": "europe-west1-docker.pkg.dev/trading-ai-460823/data-ingestion-repo/data-ingestion-agent:20250617-205948"
         }
       },
       "exec-model-promotion-gate": {
@@ -594,11 +623,7 @@
             "-m",
             "src.components.model_promotion.task"
           ],
-<<<<<<< HEAD
-          "image": "europe-west1-docker.pkg.dev/trading-ai-460823/data-ingestion-repo/data-ingestion-agent:20250617-194429"
-=======
-          "image": "europe-west1-docker.pkg.dev/trading-ai-460823/data-ingestion-repo/data-ingestion-agent:20250617-020110"
->>>>>>> cd4e7c8c
+          "image": "europe-west1-docker.pkg.dev/trading-ai-460823/data-ingestion-repo/data-ingestion-agent:20250617-205948"
         }
       },
       "exec-optimize-model-architecture": {
@@ -616,11 +641,7 @@
             "-m",
             "src.components.optimize_model_architecture.task"
           ],
-<<<<<<< HEAD
-          "image": "europe-west1-docker.pkg.dev/trading-ai-460823/data-ingestion-repo/data-ingestion-agent:20250617-194429",
-=======
-          "image": "europe-west1-docker.pkg.dev/trading-ai-460823/data-ingestion-repo/data-ingestion-agent:20250617-020110",
->>>>>>> cd4e7c8c
+          "image": "europe-west1-docker.pkg.dev/trading-ai-460823/data-ingestion-repo/data-ingestion-agent:20250617-205948",
           "resources": {
             "accelerator": {
               "count": "1",
@@ -640,8 +661,8 @@
           "args": [
             "--features-path",
             "{{$.inputs.parameters['features_path']}}",
-            "--architecture-params-dir",
-            "{{$.inputs.parameters['architecture_params_dir']}}",
+            "--architecture-params-file",
+            "{{$.inputs.parameters['architecture_params_file']}}",
             "--n-trials",
             "{{$.inputs.parameters['n_trials']}}",
             "--best-params-dir-output",
@@ -654,11 +675,7 @@
             "-m",
             "src.components.optimize_trading_logic.task"
           ],
-<<<<<<< HEAD
-          "image": "europe-west1-docker.pkg.dev/trading-ai-460823/data-ingestion-repo/data-ingestion-agent:20250617-194429",
-=======
-          "image": "europe-west1-docker.pkg.dev/trading-ai-460823/data-ingestion-repo/data-ingestion-agent:20250617-020110",
->>>>>>> cd4e7c8c
+          "image": "europe-west1-docker.pkg.dev/trading-ai-460823/data-ingestion-repo/data-ingestion-agent:20250617-205948",
           "resources": {
             "accelerator": {
               "count": "1",
@@ -692,11 +709,7 @@
             "-m",
             "src.components.backtest.task"
           ],
-<<<<<<< HEAD
-          "image": "europe-west1-docker.pkg.dev/trading-ai-460823/data-ingestion-repo/data-ingestion-agent:20250617-194429",
-=======
-          "image": "europe-west1-docker.pkg.dev/trading-ai-460823/data-ingestion-repo/data-ingestion-agent:20250617-020110",
->>>>>>> cd4e7c8c
+          "image": "europe-west1-docker.pkg.dev/trading-ai-460823/data-ingestion-repo/data-ingestion-agent:20250617-205948",
           "resources": {
             "accelerator": {
               "count": "1",
@@ -734,11 +747,7 @@
             "-m",
             "src.components.data_preparation.task"
           ],
-<<<<<<< HEAD
-          "image": "europe-west1-docker.pkg.dev/trading-ai-460823/data-ingestion-repo/data-ingestion-agent:20250617-194429"
-=======
-          "image": "europe-west1-docker.pkg.dev/trading-ai-460823/data-ingestion-repo/data-ingestion-agent:20250617-020110"
->>>>>>> cd4e7c8c
+          "image": "europe-west1-docker.pkg.dev/trading-ai-460823/data-ingestion-repo/data-ingestion-agent:20250617-205948"
         }
       },
       "exec-train-filter-model": {
@@ -762,11 +771,7 @@
             "-m",
             "src.components.train_filter_model.task"
           ],
-<<<<<<< HEAD
-          "image": "europe-west1-docker.pkg.dev/trading-ai-460823/data-ingestion-repo/data-ingestion-agent:20250617-194429"
-=======
-          "image": "europe-west1-docker.pkg.dev/trading-ai-460823/data-ingestion-repo/data-ingestion-agent:20250617-020110"
->>>>>>> cd4e7c8c
+          "image": "europe-west1-docker.pkg.dev/trading-ai-460823/data-ingestion-repo/data-ingestion-agent:20250617-205948"
         }
       }
     }
@@ -783,15 +788,18 @@
             "name": "comp-for-loop-2"
           },
           "dependentTasks": [
-            "optimize-trading-logic",
+            "optimize-model-architecture",
             "prepare-training-and-holdout-data"
           ],
           "inputs": {
             "parameters": {
-              "pipelinechannel--optimize-trading-logic-best_params_dir": {
+              "pipelinechannel--n_trials_logic": {
+                "componentInputParameter": "n_trials_logic"
+              },
+              "pipelinechannel--optimize-model-architecture-best_architecture_dir": {
                 "taskOutputParameter": {
-                  "outputParameterKey": "best_params_dir",
-                  "producerTask": "optimize-trading-logic"
+                  "outputParameterKey": "best_architecture_dir",
+                  "producerTask": "optimize-model-architecture"
                 }
               },
               "pipelinechannel--prepare-training-and-holdout-data-holdout_data_path": {
@@ -879,40 +887,6 @@
           },
           "taskInfo": {
             "name": "optimize-model-architecture"
-          }
-        },
-        "optimize-trading-logic": {
-          "cachingOptions": {
-            "enableCache": true
-          },
-          "componentRef": {
-            "name": "comp-optimize-trading-logic"
-          },
-          "dependentTasks": [
-            "optimize-model-architecture",
-            "prepare-training-and-holdout-data"
-          ],
-          "inputs": {
-            "parameters": {
-              "architecture_params_dir": {
-                "taskOutputParameter": {
-                  "outputParameterKey": "best_architecture_dir",
-                  "producerTask": "optimize-model-architecture"
-                }
-              },
-              "features_path": {
-                "taskOutputParameter": {
-                  "outputParameterKey": "prepared_data_path",
-                  "producerTask": "prepare-training-and-holdout-data"
-                }
-              },
-              "n_trials": {
-                "componentInputParameter": "n_trials_logic"
-              }
-            }
-          },
-          "taskInfo": {
-            "name": "optimize-trading-logic"
           }
         },
         "prepare-training-and-holdout-data": {
